--- conflicted
+++ resolved
@@ -5,11 +5,7 @@
 use postgres_types::{Kind, Type};
 
 use crate::{
-<<<<<<< HEAD
-    parser::{NullableIdent, Span, TypeAnnotation},
-=======
-    parser::{Module, NullableIdent, Query, QueryDataStruct, Span, TypeAnnotation},
->>>>>>> 65a83d38
+    parser::{Module, NullableIdent, Query, Span, TypeAnnotation},
     read_queries::ModuleInfo,
     type_registrar::CornucopiaType,
     type_registrar::TypeRegistrar,
@@ -404,20 +400,15 @@
     } else {
         Some(module.add_row(registrar, row_name, row_fields, row.is_implicit())?)
     };
-<<<<<<< HEAD
     let query_idx = module.add_query(
-        name.value.clone(),
+        name.clone(),
         params_fields,
-        params.is_implicit(),
+        param.is_implicit(),
         row_idx,
         sql_str,
     );
-=======
-    let params_is_implicit = matches!(param, QueryDataStruct::Implicit { .. });
-    let query_idx = module.add_query(name, params_fields, params_is_implicit, row_idx, sql_str);
->>>>>>> 65a83d38
     if !params_empty {
-        module.add_param(params_name, query_idx, params.is_implicit())?;
+        module.add_param(params_name, query_idx, param.is_implicit())?;
     };
 
     Ok(())
