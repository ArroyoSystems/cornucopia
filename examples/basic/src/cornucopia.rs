--- conflicted
+++ resolved
@@ -1042,7 +1042,6 @@
             }
         }
     }
-<<<<<<< HEAD
     pub mod module_1 {
         use futures::{StreamExt, TryStreamExt};
         use cornucopia_client::GenericClient;
@@ -1071,6 +1070,4 @@
             client.execute(&stmt, &[title]).await
         }
     }
-=======
->>>>>>> d2801733
 }