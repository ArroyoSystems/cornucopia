#![allow(clippy::all)]
#![allow(unused_variables)]
#![allow(unused_imports)]
#![allow(dead_code)]
pub mod types {
    pub mod public {
        #[derive(
            Debug,
            postgres_types::ToSql,
            postgres_types::FromSql,
            Clone,
            Copy,
            PartialEq,
            Eq
        )]
        #[postgres(name = "spongebob_character")]
        pub enum SpongebobCharacter {
            Bob,
            Patrick,
            Squidward,
        }
        #[derive(
            Debug,
            postgres_types::ToSql,
            postgres_types::FromSql,
            Clone,
            PartialEq
        )]
        #[postgres(name = "custom_composite")]
        pub struct CustomComposite {
            pub name: String,
            pub age: i32,
            pub persona: super::super::types::public::SpongebobCharacter,
        }
        #[derive(Debug)]
        pub struct CustomCompositeBorrowed<'a> {
            pub name: &'a str,
            pub age: i32,
            pub persona: super::super::types::public::SpongebobCharacter,
        }
        impl<'a> From<CustomCompositeBorrowed<'a>> for CustomComposite {
            fn from(
                CustomCompositeBorrowed {
                    name,
                    age,
                    persona,
                }: CustomCompositeBorrowed<'a>,
            ) -> Self {
                Self {
                    name: name.into(),
                    age,
                    persona,
                }
            }
        }
        impl<'a> postgres_types::FromSql<'a> for CustomCompositeBorrowed<'a> {
            fn from_sql(
                _type: &postgres_types::Type,
                buf: &'a [u8],
            ) -> Result<
                CustomCompositeBorrowed<'a>,
                std::boxed::Box<dyn std::error::Error + Sync + Send>,
            > {
                let fields = match *_type.kind() {
                    postgres_types::Kind::Composite(ref fields) => fields,
                    _ => unreachable!(),
                };
                let mut buf = buf;
                let num_fields = postgres_types::private::read_be_i32(&mut buf)?;
                let _oid = postgres_types::private::read_be_i32(&mut buf)?;
                let name = postgres_types::private::read_value(
                    fields[0].type_(),
                    &mut buf,
                )?;
                let _oid = postgres_types::private::read_be_i32(&mut buf)?;
                let age = postgres_types::private::read_value(
                    fields[1].type_(),
                    &mut buf,
                )?;
                let _oid = postgres_types::private::read_be_i32(&mut buf)?;
                let persona = postgres_types::private::read_value(
                    fields[2].type_(),
                    &mut buf,
                )?;
                Result::Ok(CustomCompositeBorrowed {
                    name,
                    age,
                    persona,
                })
            }
            fn accepts(type_: &postgres_types::Type) -> bool {
                type_.name() == "custom_composite" && type_.schema() == "public"
            }
        }
        impl<'a> postgres_types::ToSql for CustomCompositeBorrowed<'a> {
            fn to_sql(
                &self,
                _type: &postgres_types::Type,
                buf: &mut postgres_types::private::BytesMut,
            ) -> std::result::Result<
                postgres_types::IsNull,
                std::boxed::Box<dyn std::error::Error + Sync + Send>,
            > {
                let fields = match *_type.kind() {
                    postgres_types::Kind::Composite(ref fields) => fields,
                    _ => unreachable!(),
                };
                buf.extend_from_slice(&(fields.len() as i32).to_be_bytes());
                for field in fields {
                    buf.extend_from_slice(&field.type_().oid().to_be_bytes());
                    let base = buf.len();
                    buf.extend_from_slice(&[0; 4]);
                    let r = match field.name() {
                        "name" => {
                            postgres_types::ToSql::to_sql(&self.name, field.type_(), buf)
                        }
                        "age" => {
                            postgres_types::ToSql::to_sql(&self.age, field.type_(), buf)
                        }
                        "persona" => {
                            postgres_types::ToSql::to_sql(
                                &self.persona,
                                field.type_(),
                                buf,
                            )
                        }
                        _ => unreachable!(),
                    };
                    let count = match r? {
                        postgres_types::IsNull::Yes => -1,
                        postgres_types::IsNull::No => {
                            let len = buf.len() - base - 4;
                            if len > i32::max_value() as usize {
                                return std::result::Result::Err(
                                    std::convert::Into::into("value too large to transmit"),
                                );
                            }
                            len as i32
                        }
                    };
                    buf[base..base + 4].copy_from_slice(&count.to_be_bytes());
                }
                std::result::Result::Ok(postgres_types::IsNull::No)
            }
            fn accepts(type_: &postgres_types::Type) -> bool {
                if type_.name() != "custom_composite" {
                    return false;
                }
                match *type_.kind() {
                    postgres_types::Kind::Composite(ref fields) => {
                        if fields.len() != 3usize {
                            return false;
                        }
                        fields
                            .iter()
                            .all(|f| match f.name() {
                                "name" => {
                                    <&'a str as postgres_types::ToSql>::accepts(f.type_())
                                }
                                "age" => <i32 as postgres_types::ToSql>::accepts(f.type_()),
                                "persona" => {
                                    <super::super::types::public::SpongebobCharacter as postgres_types::ToSql>::accepts(
                                        f.type_(),
                                    )
                                }
                                _ => false,
                            })
                    }
                    _ => false,
                }
            }
            fn to_sql_checked(
                &self,
                ty: &postgres_types::Type,
                out: &mut postgres_types::private::BytesMut,
            ) -> std::result::Result<
                postgres_types::IsNull,
                Box<dyn std::error::Error + Sync + Send>,
            > {
                postgres_types::__to_sql_checked(self, ty, out)
            }
        }
    }
}
pub mod queries {
    pub mod module_1 {
        use postgres::fallible_iterator::FallibleIterator;
        use postgres::GenericClient;
        #[derive(Debug)]
        pub struct InsertBookParams<'a> {
            pub title: &'a str,
        }
        impl<'a> InsertBookParams<'a> {
            pub fn query<C: GenericClient>(
                &'a self,
                client: &'a mut C,
            ) -> Result<u64, postgres::Error> {
                insert_book(client, &self.title)
            }
        }
        pub fn insert_book<'a, C: GenericClient>(
            client: &'a mut C,
            title: &'a &str,
        ) -> Result<u64, postgres::Error> {
            let stmt = client.prepare("INSERT INTO Book (title)
  VALUES ($1);

")?;
            client.execute(&stmt, &[title])
        }
    }
    pub mod module_2 {
        use postgres::fallible_iterator::FallibleIterator;
        use postgres::GenericClient;
        #[derive(Debug, Clone, Copy)]
        pub struct AuthorNameByIdParams {
            pub id: i32,
        }
        impl AuthorNameByIdParams {
            pub fn author_name_by_id<'a, C: GenericClient>(
                &'a self,
                client: &'a mut C,
            ) -> AuthorNameByIdQuery<'a, C, AuthorNameById, 1> {
                author_name_by_id(client, &self.id)
            }
        }
        #[derive(Debug)]
        pub struct AuthorNameStartingWithParams<'a> {
            pub start_str: &'a str,
        }
        impl<'a> AuthorNameStartingWithParams<'a> {
            pub fn author_name_starting_with<C: GenericClient>(
                &'a self,
                client: &'a mut C,
            ) -> AuthorNameStartingWithQuery<'a, C, AuthorNameStartingWith, 1> {
                author_name_starting_with(client, &self.start_str)
            }
        }
        #[derive(Debug, Clone, Copy)]
        pub struct SelectWhereCustomTypeParams {
            pub spongebob_character: super::super::types::public::SpongebobCharacter,
        }
        impl SelectWhereCustomTypeParams {
            pub fn select_where_custom_type<'a, C: GenericClient>(
                &'a self,
                client: &'a mut C,
            ) -> SelectWhereCustomTypeQuery<'a, C, SelectWhereCustomType, 1> {
                select_where_custom_type(client, &self.spongebob_character)
            }
        }
        #[derive(Debug, Clone, PartialEq)]
        pub struct Authors {
            pub country: String,
            pub id: i32,
            pub name: String,
        }
        pub struct AuthorsBorrowed<'a> {
            pub country: &'a str,
            pub id: i32,
            pub name: &'a str,
        }
        impl<'a> From<AuthorsBorrowed<'a>> for Authors {
            fn from(AuthorsBorrowed { country, id, name }: AuthorsBorrowed<'a>) -> Self {
                Self {
                    country: country.into(),
                    id,
                    name: name.into(),
                }
            }
        }
        pub struct AuthorsQuery<'a, C: GenericClient, T, const N: usize> {
            client: &'a mut C,
            params: [&'a (dyn postgres_types::ToSql + Sync); N],
            query: &'static str,
            extractor: fn(&postgres::Row) -> AuthorsBorrowed,
            mapper: fn(AuthorsBorrowed) -> T,
        }
        impl<'a, C, T: 'a, const N: usize> AuthorsQuery<'a, C, T, N>
        where
            C: GenericClient,
        {
            pub fn map<R>(
                self,
                mapper: fn(AuthorsBorrowed) -> R,
            ) -> AuthorsQuery<'a, C, R, N> {
                AuthorsQuery {
                    client: self.client,
                    params: self.params,
                    query: self.query,
                    extractor: self.extractor,
                    mapper,
                }
            }
            pub fn stmt(&mut self) -> Result<postgres::Statement, postgres::Error> {
                self.client.prepare(self.query)
            }
            pub fn one(mut self) -> Result<T, postgres::Error> {
                let stmt = self.stmt()?;
                let row = self.client.query_one(&stmt, &self.params)?;
                Ok((self.mapper)((self.extractor)(&row)))
            }
            pub fn vec(self) -> Result<Vec<T>, postgres::Error> {
                self.stream()?.collect()
            }
            pub fn opt(mut self) -> Result<Option<T>, postgres::Error> {
                let stmt = self.stmt()?;
                Ok(
                    self
                        .client
                        .query_opt(&stmt, &self.params)?
                        .map(|row| (self.mapper)((self.extractor)(&row))),
                )
            }
            pub fn stream(
                mut self,
            ) -> Result<
                impl Iterator<Item = Result<T, postgres::Error>> + 'a,
                postgres::Error,
            > {
                let stmt = self.stmt()?;
                let stream = self
                    .client
                    .query_raw(&stmt, cornucopia_client::slice_iter(&self.params))?
                    .iterator()
                    .map(move |res| res
                        .map(|row| (self.mapper)((self.extractor)(&row))));
                Ok(stream)
            }
        }
        #[derive(Debug, Clone, PartialEq)]
        pub struct Books {
            pub title: String,
        }
        pub struct BooksBorrowed<'a> {
            pub title: &'a str,
        }
        impl<'a> From<BooksBorrowed<'a>> for Books {
            fn from(BooksBorrowed { title }: BooksBorrowed<'a>) -> Self {
                Self { title: title.into() }
            }
        }
        pub struct BooksQuery<'a, C: GenericClient, T, const N: usize> {
            client: &'a mut C,
            params: [&'a (dyn postgres_types::ToSql + Sync); N],
            query: &'static str,
            extractor: fn(&postgres::Row) -> BooksBorrowed,
            mapper: fn(BooksBorrowed) -> T,
        }
        impl<'a, C, T: 'a, const N: usize> BooksQuery<'a, C, T, N>
        where
            C: GenericClient,
        {
            pub fn map<R>(
                self,
                mapper: fn(BooksBorrowed) -> R,
            ) -> BooksQuery<'a, C, R, N> {
                BooksQuery {
                    client: self.client,
                    params: self.params,
                    query: self.query,
                    extractor: self.extractor,
                    mapper,
                }
            }
            pub fn stmt(&mut self) -> Result<postgres::Statement, postgres::Error> {
                self.client.prepare(self.query)
            }
            pub fn one(mut self) -> Result<T, postgres::Error> {
                let stmt = self.stmt()?;
                let row = self.client.query_one(&stmt, &self.params)?;
                Ok((self.mapper)((self.extractor)(&row)))
            }
            pub fn vec(self) -> Result<Vec<T>, postgres::Error> {
                self.stream()?.collect()
            }
            pub fn opt(mut self) -> Result<Option<T>, postgres::Error> {
                let stmt = self.stmt()?;
                Ok(
                    self
                        .client
                        .query_opt(&stmt, &self.params)?
                        .map(|row| (self.mapper)((self.extractor)(&row))),
                )
            }
            pub fn stream(
                mut self,
            ) -> Result<
                impl Iterator<Item = Result<T, postgres::Error>> + 'a,
                postgres::Error,
            > {
                let stmt = self.stmt()?;
                let stream = self
                    .client
                    .query_raw(&stmt, cornucopia_client::slice_iter(&self.params))?
                    .iterator()
                    .map(move |res| res
                        .map(|row| (self.mapper)((self.extractor)(&row))));
                Ok(stream)
            }
        }
        #[derive(Debug, Clone, PartialEq)]
        pub struct BooksOptRetParam {
            pub title: Option<String>,
        }
        pub struct BooksOptRetParamBorrowed<'a> {
            pub title: Option<&'a str>,
        }
        impl<'a> From<BooksOptRetParamBorrowed<'a>> for BooksOptRetParam {
            fn from(
                BooksOptRetParamBorrowed { title }: BooksOptRetParamBorrowed<'a>,
            ) -> Self {
                Self {
                    title: title.map(|v| v.into()),
                }
            }
        }
        pub struct BooksOptRetParamQuery<'a, C: GenericClient, T, const N: usize> {
            client: &'a mut C,
            params: [&'a (dyn postgres_types::ToSql + Sync); N],
            query: &'static str,
            extractor: fn(&postgres::Row) -> BooksOptRetParamBorrowed,
            mapper: fn(BooksOptRetParamBorrowed) -> T,
        }
        impl<'a, C, T: 'a, const N: usize> BooksOptRetParamQuery<'a, C, T, N>
        where
            C: GenericClient,
        {
            pub fn map<R>(
                self,
                mapper: fn(BooksOptRetParamBorrowed) -> R,
            ) -> BooksOptRetParamQuery<'a, C, R, N> {
                BooksOptRetParamQuery {
                    client: self.client,
                    params: self.params,
                    query: self.query,
                    extractor: self.extractor,
                    mapper,
                }
            }
            pub fn stmt(&mut self) -> Result<postgres::Statement, postgres::Error> {
                self.client.prepare(self.query)
            }
            pub fn one(mut self) -> Result<T, postgres::Error> {
                let stmt = self.stmt()?;
                let row = self.client.query_one(&stmt, &self.params)?;
                Ok((self.mapper)((self.extractor)(&row)))
            }
            pub fn vec(self) -> Result<Vec<T>, postgres::Error> {
                self.stream()?.collect()
            }
            pub fn opt(mut self) -> Result<Option<T>, postgres::Error> {
                let stmt = self.stmt()?;
                Ok(
                    self
                        .client
                        .query_opt(&stmt, &self.params)?
                        .map(|row| (self.mapper)((self.extractor)(&row))),
                )
            }
            pub fn stream(
                mut self,
            ) -> Result<
                impl Iterator<Item = Result<T, postgres::Error>> + 'a,
                postgres::Error,
            > {
                let stmt = self.stmt()?;
                let stream = self
                    .client
                    .query_raw(&stmt, cornucopia_client::slice_iter(&self.params))?
                    .iterator()
                    .map(move |res| res
                        .map(|row| (self.mapper)((self.extractor)(&row))));
                Ok(stream)
            }
        }
        #[derive(Debug, Clone, PartialEq)]
        pub struct AuthorNameById {
            pub name: String,
        }
        pub struct AuthorNameByIdBorrowed<'a> {
            pub name: &'a str,
        }
        impl<'a> From<AuthorNameByIdBorrowed<'a>> for AuthorNameById {
            fn from(
                AuthorNameByIdBorrowed { name }: AuthorNameByIdBorrowed<'a>,
            ) -> Self {
                Self { name: name.into() }
            }
        }
        pub struct AuthorNameByIdQuery<'a, C: GenericClient, T, const N: usize> {
            client: &'a mut C,
            params: [&'a (dyn postgres_types::ToSql + Sync); N],
            query: &'static str,
            extractor: fn(&postgres::Row) -> AuthorNameByIdBorrowed,
            mapper: fn(AuthorNameByIdBorrowed) -> T,
        }
        impl<'a, C, T: 'a, const N: usize> AuthorNameByIdQuery<'a, C, T, N>
        where
            C: GenericClient,
        {
            pub fn map<R>(
                self,
                mapper: fn(AuthorNameByIdBorrowed) -> R,
            ) -> AuthorNameByIdQuery<'a, C, R, N> {
                AuthorNameByIdQuery {
                    client: self.client,
                    params: self.params,
                    query: self.query,
                    extractor: self.extractor,
                    mapper,
                }
            }
            pub fn stmt(&mut self) -> Result<postgres::Statement, postgres::Error> {
                self.client.prepare(self.query)
            }
            pub fn one(mut self) -> Result<T, postgres::Error> {
                let stmt = self.stmt()?;
                let row = self.client.query_one(&stmt, &self.params)?;
                Ok((self.mapper)((self.extractor)(&row)))
            }
            pub fn vec(self) -> Result<Vec<T>, postgres::Error> {
                self.stream()?.collect()
            }
            pub fn opt(mut self) -> Result<Option<T>, postgres::Error> {
                let stmt = self.stmt()?;
                Ok(
                    self
                        .client
                        .query_opt(&stmt, &self.params)?
                        .map(|row| (self.mapper)((self.extractor)(&row))),
                )
            }
            pub fn stream(
                mut self,
            ) -> Result<
                impl Iterator<Item = Result<T, postgres::Error>> + 'a,
                postgres::Error,
            > {
                let stmt = self.stmt()?;
                let stream = self
                    .client
                    .query_raw(&stmt, cornucopia_client::slice_iter(&self.params))?
                    .iterator()
                    .map(move |res| res
                        .map(|row| (self.mapper)((self.extractor)(&row))));
                Ok(stream)
            }
        }
        #[derive(Debug, Clone, PartialEq)]
        pub struct AuthorNameStartingWith {
            pub authorid: i32,
            pub bookid: i32,
            pub name: String,
            pub title: String,
        }
        pub struct AuthorNameStartingWithBorrowed<'a> {
            pub authorid: i32,
            pub bookid: i32,
            pub name: &'a str,
            pub title: &'a str,
        }
        impl<'a> From<AuthorNameStartingWithBorrowed<'a>> for AuthorNameStartingWith {
            fn from(
                AuthorNameStartingWithBorrowed {
                    authorid,
                    bookid,
                    name,
                    title,
                }: AuthorNameStartingWithBorrowed<'a>,
            ) -> Self {
                Self {
                    authorid,
                    bookid,
                    name: name.into(),
                    title: title.into(),
                }
            }
        }
        pub struct AuthorNameStartingWithQuery<'a, C: GenericClient, T, const N: usize> {
            client: &'a mut C,
            params: [&'a (dyn postgres_types::ToSql + Sync); N],
            query: &'static str,
            extractor: fn(&postgres::Row) -> AuthorNameStartingWithBorrowed,
            mapper: fn(AuthorNameStartingWithBorrowed) -> T,
        }
        impl<'a, C, T: 'a, const N: usize> AuthorNameStartingWithQuery<'a, C, T, N>
        where
            C: GenericClient,
        {
            pub fn map<R>(
                self,
                mapper: fn(AuthorNameStartingWithBorrowed) -> R,
            ) -> AuthorNameStartingWithQuery<'a, C, R, N> {
                AuthorNameStartingWithQuery {
                    client: self.client,
                    params: self.params,
                    query: self.query,
                    extractor: self.extractor,
                    mapper,
                }
            }
            pub fn stmt(&mut self) -> Result<postgres::Statement, postgres::Error> {
                self.client.prepare(self.query)
            }
            pub fn one(mut self) -> Result<T, postgres::Error> {
                let stmt = self.stmt()?;
                let row = self.client.query_one(&stmt, &self.params)?;
                Ok((self.mapper)((self.extractor)(&row)))
            }
            pub fn vec(self) -> Result<Vec<T>, postgres::Error> {
                self.stream()?.collect()
            }
            pub fn opt(mut self) -> Result<Option<T>, postgres::Error> {
                let stmt = self.stmt()?;
                Ok(
                    self
                        .client
                        .query_opt(&stmt, &self.params)?
                        .map(|row| (self.mapper)((self.extractor)(&row))),
                )
            }
            pub fn stream(
                mut self,
            ) -> Result<
                impl Iterator<Item = Result<T, postgres::Error>> + 'a,
                postgres::Error,
            > {
                let stmt = self.stmt()?;
                let stream = self
                    .client
                    .query_raw(&stmt, cornucopia_client::slice_iter(&self.params))?
                    .iterator()
                    .map(move |res| res
                        .map(|row| (self.mapper)((self.extractor)(&row))));
                Ok(stream)
            }
        }
        #[derive(Debug, Clone, PartialEq)]
        pub struct ReturnCustomType {
            pub col1: super::super::types::public::CustomComposite,
        }
        pub struct ReturnCustomTypeBorrowed<'a> {
            pub col1: super::super::types::public::CustomCompositeBorrowed<'a>,
        }
        impl<'a> From<ReturnCustomTypeBorrowed<'a>> for ReturnCustomType {
            fn from(
                ReturnCustomTypeBorrowed { col1 }: ReturnCustomTypeBorrowed<'a>,
            ) -> Self {
                Self { col1: col1.into() }
            }
        }
        pub struct ReturnCustomTypeQuery<'a, C: GenericClient, T, const N: usize> {
            client: &'a mut C,
            params: [&'a (dyn postgres_types::ToSql + Sync); N],
            query: &'static str,
            extractor: fn(&postgres::Row) -> ReturnCustomTypeBorrowed,
            mapper: fn(ReturnCustomTypeBorrowed) -> T,
        }
        impl<'a, C, T: 'a, const N: usize> ReturnCustomTypeQuery<'a, C, T, N>
        where
            C: GenericClient,
        {
            pub fn map<R>(
                self,
                mapper: fn(ReturnCustomTypeBorrowed) -> R,
            ) -> ReturnCustomTypeQuery<'a, C, R, N> {
                ReturnCustomTypeQuery {
                    client: self.client,
                    params: self.params,
                    query: self.query,
                    extractor: self.extractor,
                    mapper,
                }
            }
            pub fn stmt(&mut self) -> Result<postgres::Statement, postgres::Error> {
                self.client.prepare(self.query)
            }
            pub fn one(mut self) -> Result<T, postgres::Error> {
                let stmt = self.stmt()?;
                let row = self.client.query_one(&stmt, &self.params)?;
                Ok((self.mapper)((self.extractor)(&row)))
            }
            pub fn vec(self) -> Result<Vec<T>, postgres::Error> {
                self.stream()?.collect()
            }
            pub fn opt(mut self) -> Result<Option<T>, postgres::Error> {
                let stmt = self.stmt()?;
                Ok(
                    self
                        .client
                        .query_opt(&stmt, &self.params)?
                        .map(|row| (self.mapper)((self.extractor)(&row))),
                )
            }
            pub fn stream(
                mut self,
            ) -> Result<
                impl Iterator<Item = Result<T, postgres::Error>> + 'a,
                postgres::Error,
            > {
                let stmt = self.stmt()?;
                let stream = self
                    .client
                    .query_raw(&stmt, cornucopia_client::slice_iter(&self.params))?
                    .iterator()
                    .map(move |res| res
                        .map(|row| (self.mapper)((self.extractor)(&row))));
                Ok(stream)
            }
        }
        #[derive(Debug, Clone, PartialEq, Copy)]
        pub struct SelectWhereCustomType {
            pub col2: super::super::types::public::SpongebobCharacter,
        }
        pub struct SelectWhereCustomTypeQuery<'a, C: GenericClient, T, const N: usize> {
            client: &'a mut C,
            params: [&'a (dyn postgres_types::ToSql + Sync); N],
            query: &'static str,
            extractor: fn(&postgres::Row) -> SelectWhereCustomType,
            mapper: fn(SelectWhereCustomType) -> T,
        }
        impl<'a, C, T: 'a, const N: usize> SelectWhereCustomTypeQuery<'a, C, T, N>
        where
            C: GenericClient,
        {
            pub fn map<R>(
                self,
                mapper: fn(SelectWhereCustomType) -> R,
            ) -> SelectWhereCustomTypeQuery<'a, C, R, N> {
                SelectWhereCustomTypeQuery {
                    client: self.client,
                    params: self.params,
                    query: self.query,
                    extractor: self.extractor,
                    mapper,
                }
            }
            pub fn stmt(&mut self) -> Result<postgres::Statement, postgres::Error> {
                self.client.prepare(self.query)
            }
            pub fn one(mut self) -> Result<T, postgres::Error> {
                let stmt = self.stmt()?;
                let row = self.client.query_one(&stmt, &self.params)?;
                Ok((self.mapper)((self.extractor)(&row)))
            }
            pub fn vec(self) -> Result<Vec<T>, postgres::Error> {
                self.stream()?.collect()
            }
            pub fn opt(mut self) -> Result<Option<T>, postgres::Error> {
                let stmt = self.stmt()?;
                Ok(
                    self
                        .client
                        .query_opt(&stmt, &self.params)?
                        .map(|row| (self.mapper)((self.extractor)(&row))),
                )
            }
            pub fn stream(
                mut self,
            ) -> Result<
                impl Iterator<Item = Result<T, postgres::Error>> + 'a,
                postgres::Error,
            > {
                let stmt = self.stmt()?;
                let stream = self
                    .client
                    .query_raw(&stmt, cornucopia_client::slice_iter(&self.params))?
                    .iterator()
                    .map(move |res| res
                        .map(|row| (self.mapper)((self.extractor)(&row))));
                Ok(stream)
            }
        }
        #[derive(Debug, Clone, PartialEq)]
        pub struct SelectTranslations {
            pub translations: Vec<String>,
        }
        pub struct SelectTranslationsBorrowed<'a> {
            pub translations: cornucopia_client::ArrayIterator<'a, &'a str>,
        }
        impl<'a> From<SelectTranslationsBorrowed<'a>> for SelectTranslations {
            fn from(
                SelectTranslationsBorrowed {
                    translations,
                }: SelectTranslationsBorrowed<'a>,
            ) -> Self {
                Self {
                    translations: translations.map(|v| v.into()).collect(),
                }
            }
        }
        pub struct SelectTranslationsQuery<'a, C: GenericClient, T, const N: usize> {
            client: &'a mut C,
            params: [&'a (dyn postgres_types::ToSql + Sync); N],
            query: &'static str,
            extractor: fn(&postgres::Row) -> SelectTranslationsBorrowed,
            mapper: fn(SelectTranslationsBorrowed) -> T,
        }
        impl<'a, C, T: 'a, const N: usize> SelectTranslationsQuery<'a, C, T, N>
        where
            C: GenericClient,
        {
            pub fn map<R>(
                self,
                mapper: fn(SelectTranslationsBorrowed) -> R,
            ) -> SelectTranslationsQuery<'a, C, R, N> {
                SelectTranslationsQuery {
                    client: self.client,
                    params: self.params,
                    query: self.query,
                    extractor: self.extractor,
                    mapper,
                }
            }
            pub fn stmt(&mut self) -> Result<postgres::Statement, postgres::Error> {
                self.client.prepare(self.query)
            }
            pub fn one(mut self) -> Result<T, postgres::Error> {
                let stmt = self.stmt()?;
                let row = self.client.query_one(&stmt, &self.params)?;
                Ok((self.mapper)((self.extractor)(&row)))
            }
            pub fn vec(self) -> Result<Vec<T>, postgres::Error> {
                self.stream()?.collect()
            }
            pub fn opt(mut self) -> Result<Option<T>, postgres::Error> {
                let stmt = self.stmt()?;
                Ok(
                    self
                        .client
                        .query_opt(&stmt, &self.params)?
                        .map(|row| (self.mapper)((self.extractor)(&row))),
                )
            }
            pub fn stream(
                mut self,
            ) -> Result<
                impl Iterator<Item = Result<T, postgres::Error>> + 'a,
                postgres::Error,
            > {
                let stmt = self.stmt()?;
                let stream = self
                    .client
                    .query_raw(&stmt, cornucopia_client::slice_iter(&self.params))?
                    .iterator()
                    .map(move |res| res
                        .map(|row| (self.mapper)((self.extractor)(&row))));
                Ok(stream)
            }
        }
        pub fn authors<'a, C: GenericClient>(
            client: &'a mut C,
        ) -> AuthorsQuery<'a, C, Authors, 0> {
            AuthorsQuery {
                client,
                params: [],
                query: "SELECT
    *
FROM
    Author;
",
                extractor: |row| {
                    AuthorsBorrowed {
                        country: row.get(2),
                        id: row.get(0),
                        name: row.get(1),
                    }
                },
                mapper: |it| Authors::from(it),
            }
        }
        pub fn books<'a, C: GenericClient>(
            client: &'a mut C,
        ) -> BooksQuery<'a, C, Books, 0> {
            BooksQuery {
                client,
                params: [],
                query: "SELECT
    Title
FROM
    Book;
",
                extractor: |row| { BooksBorrowed { title: row.get(0) } },
                mapper: |it| Books::from(it),
            }
        }
        pub fn books_opt_ret_param<'a, C: GenericClient>(
            client: &'a mut C,
        ) -> BooksOptRetParamQuery<'a, C, BooksOptRetParam, 0> {
            BooksOptRetParamQuery {
                client,
                params: [],
                query: "SELECT
    Title
FROM
    Book;
",
                extractor: |row| {
                    BooksOptRetParamBorrowed {
                        title: row.get(0),
                    }
                },
                mapper: |it| BooksOptRetParam::from(it),
            }
        }
        pub fn author_name_by_id<'a, C: GenericClient>(
            client: &'a mut C,
            id: &'a i32,
        ) -> AuthorNameByIdQuery<'a, C, AuthorNameById, 1> {
            AuthorNameByIdQuery {
                client,
                params: [id],
                query: "SELECT
    Author.Name
FROM
    Author
WHERE
    Author.Id = $1;
",
                extractor: |row| {
                    AuthorNameByIdBorrowed {
                        name: row.get(0),
                    }
                },
                mapper: |it| AuthorNameById::from(it),
            }
        }
        pub fn author_name_starting_with<'a, C: GenericClient>(
            client: &'a mut C,
            start_str: &'a &'a str,
        ) -> AuthorNameStartingWithQuery<'a, C, AuthorNameStartingWith, 1> {
            AuthorNameStartingWithQuery {
                client,
                params: [start_str],
                query: "SELECT
    BookAuthor.AuthorId,
    Author.Name,
    BookAuthor.BookId,
    Book.Title
FROM
    BookAuthor
    INNER JOIN Author ON Author.id = BookAuthor.AuthorId
    INNER JOIN Book ON Book.Id = BookAuthor.BookId
WHERE
    Author.Name LIKE CONCAT($1::text, '%');
",
                extractor: |row| {
                    AuthorNameStartingWithBorrowed {
                        authorid: row.get(0),
                        bookid: row.get(2),
                        name: row.get(1),
                        title: row.get(3),
                    }
                },
                mapper: |it| AuthorNameStartingWith::from(it),
            }
        }
        pub fn return_custom_type<'a, C: GenericClient>(
            client: &'a mut C,
        ) -> ReturnCustomTypeQuery<'a, C, ReturnCustomType, 0> {
            ReturnCustomTypeQuery {
                client,
                params: [],
                query: "SELECT
    col1
FROM
    CustomTable;
",
                extractor: |row| {
                    ReturnCustomTypeBorrowed {
                        col1: row.get(0),
                    }
                },
                mapper: |it| ReturnCustomType::from(it),
            }
        }
        pub fn select_where_custom_type<'a, C: GenericClient>(
            client: &'a mut C,
            spongebob_character: &'a super::super::types::public::SpongebobCharacter,
        ) -> SelectWhereCustomTypeQuery<'a, C, SelectWhereCustomType, 1> {
            SelectWhereCustomTypeQuery {
                client,
                params: [spongebob_character],
                query: "SELECT
    col2
FROM
    CustomTable
WHERE (col1).persona = $1;
",
                extractor: |row| {
                    SelectWhereCustomType {
                        col2: row.get(0),
                    }
                },
                mapper: |it| SelectWhereCustomType::from(it),
            }
        }
        pub fn select_translations<'a, C: GenericClient>(
            client: &'a mut C,
        ) -> SelectTranslationsQuery<'a, C, SelectTranslations, 0> {
            SelectTranslationsQuery {
                client,
                params: [],
                query: "SELECT
    Translations
FROM
    Book;

",
                extractor: |row| {
                    SelectTranslationsBorrowed {
                        translations: row.get(0),
                    }
                },
                mapper: |it| SelectTranslations::from(it),
            }
        }
    }
<<<<<<< HEAD
    pub mod module_1 {
        use postgres::fallible_iterator::FallibleIterator;
        use postgres::GenericClient;
        #[derive(Debug)]
        pub struct InsertBookParams<'a> {
            pub title: &'a str,
        }
        impl<'a> InsertBookParams<'a> {
            pub fn insert_book<C: GenericClient>(
                &'a self,
                client: &'a mut C,
            ) -> Result<u64, postgres::Error> {
                insert_book(client, &self.title)
            }
        }
        pub fn insert_book<'a, C: GenericClient>(
            client: &'a mut C,
            title: &'a &'a str,
        ) -> Result<u64, postgres::Error> {
            let stmt = client.prepare("INSERT INTO Book (title)
  VALUES ($1);

")?;
            client.execute(&stmt, &[title])
        }
    }
=======
>>>>>>> d2801733
}<|MERGE_RESOLUTION|>--- conflicted
+++ resolved
@@ -1016,7 +1016,6 @@
             }
         }
     }
-<<<<<<< HEAD
     pub mod module_1 {
         use postgres::fallible_iterator::FallibleIterator;
         use postgres::GenericClient;
@@ -1043,6 +1042,5 @@
             client.execute(&stmt, &[title])
         }
     }
-=======
->>>>>>> d2801733
+
 }