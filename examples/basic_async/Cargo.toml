[package]
edition = "2021"
name = "basic-async"
version = "0.1.0"

[dependencies]
<<<<<<< HEAD
# Async
tokio = { version = "1.22.0", features = ["full"] }
=======
tokio = { version = "1.24.2", features = ["full"] }
deadpool-postgres = "0.10.4"
>>>>>>> 282cada9
futures = "0.3.25"

# Postgres interaction
tokio-postgres = "0.7.7"
postgres-types = { version = "0.2.4", features = ["derive"] }
## Connection pooling
deadpool-postgres = "0.10.3"

# cornucopia async client
## If you're trying this example as a standalone crate, 
## replace the path with the latest current version
cornucopia_async = { path = "../../crates/client_async" }<|MERGE_RESOLUTION|>--- conflicted
+++ resolved
@@ -4,22 +4,17 @@
 version = "0.1.0"
 
 [dependencies]
-<<<<<<< HEAD
+# Cornucopia async client
+## If you're trying this example as a standalone crate, 
+## replace the path with the latest current version
+cornucopia_async = { path = "../../crates/client_async" }
+
 # Async
-tokio = { version = "1.22.0", features = ["full"] }
-=======
 tokio = { version = "1.24.2", features = ["full"] }
-deadpool-postgres = "0.10.4"
->>>>>>> 282cada9
 futures = "0.3.25"
 
 # Postgres interaction
 tokio-postgres = "0.7.7"
 postgres-types = { version = "0.2.4", features = ["derive"] }
 ## Connection pooling
-deadpool-postgres = "0.10.3"
-
-# cornucopia async client
-## If you're trying this example as a standalone crate, 
-## replace the path with the latest current version
-cornucopia_async = { path = "../../crates/client_async" }+deadpool-postgres = "0.10.4"