use error::{Error, ParsedPosition, ValidationError};
use pest::{iterators::Pair, Parser};
use pest_derive::Parser as Pest;

#[derive(Pest)]
#[grammar = "../grammar.pest"]
struct CornucopiaParser;

/// Th    if is data structure holds a value and the context in which it was parsed.
/// This context is used for error reporting.
#[derive(Debug, Clone)]
pub(crate) struct Parsed<T> {
    pub(crate) pos: ParsedPosition,
    pub(crate) value: T,
}

impl<T> Parsed<T> {
    pub(crate) fn map<U>(&self, f: fn(&T) -> U) -> Parsed<U> {
        Parsed {
            pos: self.pos.clone(),
            value: f(&self.value),
        }
    }
}

/// Holds all the data known to Cornucopia about a query after parsing it.
/// The query is not yet fully known though, as it has not yet been prepared.
#[derive(Debug, Clone)]
pub(crate) struct ParsedQuery {
    pub(crate) line: usize,
    pub(crate) name: Parsed<String>,
    pub(crate) named_param_struct: Option<Parsed<String>>,
    pub(crate) params: Vec<Parsed<String>>,
<<<<<<< HEAD
    pub(crate) named_return_struct: Option<Parsed<String>>,
    pub(crate) nullable_columns: Vec<Parsed<NullableColumn>>,
=======
    pub(crate) nullable_columns: Vec<Parsed<String>>,
>>>>>>> d2801733
    pub(crate) sql_str: String,
}

/// Parse queries in in the input string using the grammar file (`grammar.pest`).
pub(crate) fn parse_queries(input: &str) -> Result<Vec<ParsedQuery>, Error> {
    // Get top level tokens
    let parser_tokens = CornucopiaParser::parse(Rule::parser, input)
        .map_err(Error::Parser)?
        .next()
        .unwrap()
        .into_inner();

    let mut parsed_queries = Vec::new();

    for query in parser_tokens.filter(|r| matches!(r.as_rule(), Rule::query)) {
        let (line, _) = query.as_span().start_pos().line_col();
        let mut query_tokens = query.into_inner();

        // Parse annotation
        let mut annotation_tokens = query_tokens.next().unwrap().into_inner();

        // Parse sql
        let sql_tokens = query_tokens.next().unwrap();
        let sql_str = sql_tokens.as_str().to_string();
        let sql_start = sql_tokens.as_span().start();

        // Name
        let name_tokens = annotation_tokens.next().unwrap();
        let name_pos = name_tokens.as_span().start_pos();
        let (name_line, name_col) = name_pos.line_col();
        let name_line_str = name_pos.line_of().to_owned();
        let name = name_tokens.as_str().to_string();

        let mut parsed_query = ParsedQuery {
            line,
            name: Parsed {
                pos: ParsedPosition {
                    line: name_line,
                    col: name_col,
                    line_str: name_line_str,
                },
                value: name,
            },
            params: Vec::new(),
            nullable_columns: Vec::new(),
            sql_str: sql_str.clone(),
            named_param_struct: None,
            named_return_struct: None,
        };

        // Parameter list and nullable column list
        match annotation_tokens.next() {
            Some(it) => match it.as_rule() {
                Rule::param_list => {
                    // Params
                    let params = parse_params(it)?;
                    let nb_params = params.len();

                    // Bind params
                    if params.len() == 1 {
                        match parse_extended_bind_params(sql_tokens.clone(), sql_start, &sql_str) {
                            Ok((bind_params, normalized_sql)) => {
                                // Nullable columns
                                if let Some(return_struct_name) = annotation_tokens.next() {
                                    let pos = return_struct_name.as_span().start_pos();
                                    let (line, col) = pos.line_col();
                                    let line_str = pos.line_of().to_owned();
                                    parsed_query.named_return_struct = Some(Parsed {
                                        pos: ParsedPosition {
                                            line,
                                            col,
                                            line_str,
                                        },
                                        value: return_struct_name.as_str().to_string(),
                                    });
                                };
                                // Nullable columns
                                if let Some(nullable_col_tokens) = annotation_tokens.next() {
                                    parsed_query.nullable_columns =
                                        parse_nullable_columns(nullable_col_tokens)?
                                };
                                parsed_query.params = bind_params;
                                parsed_query.sql_str = normalized_sql;
                            }
                            Err(_) => {
                                let bind_params = parse_pg_bind_params(sql_tokens)?;
                                // Check if the bind parameter's index is greater than the number of parameters
                                validate::more_bind_params_than_params(&bind_params, nb_params)?;
                                // Check that every param is used in the query
                                validate::unused_param(&params, &bind_params)?;
                            }
                        }
                    } else {
                        let bind_params = parse_pg_bind_params(sql_tokens)?;
                        // Check if the bind parameter's index is greater than the number of parameters
                        validate::more_bind_params_than_params(&bind_params, nb_params)?;
                        // Check that every param is used in the query
                        validate::unused_param(&params, &bind_params)?;
                    }
                }
                // Extended syntax with nullabble columns
                Rule::nullable_column_list => {
                    // Nullable columns
                    let nullable_columns = parse_nullable_columns(it)?;
                    // Bind params and normalized sql
                    let (bind_params, normalized_sql) =
                        parse_extended_bind_params(sql_tokens, sql_start, &sql_str)?;
                    parsed_query.nullable_columns = nullable_columns;
                    parsed_query.params = bind_params;
                    parsed_query.sql_str = normalized_sql;
                }
                Rule::ident => {
                    let pos = it.as_span().start_pos();
                    let (line, col) = pos.line_col();
                    let line_str = pos.line_of().to_owned();
                    parsed_query.named_return_struct = Some(Parsed {
                        pos: ParsedPosition {
                            line,
                            col,
                            line_str,
                        },
                        value: it.as_str().to_string(),
                    });
                    // Nullable columns
                    if let Some(nullable_col_tokens) = annotation_tokens.next() {
                        parsed_query.nullable_columns = parse_nullable_columns(nullable_col_tokens)?
                    };
                    // Bind params and normalized sql
                    let (bind_params, normalized_sql) =
                        parse_extended_bind_params(sql_tokens, sql_start, &sql_str)?;
                    parsed_query.params = bind_params;
                    parsed_query.sql_str = normalized_sql;
                }
                _ => unreachable!(),
            },
            // Extended Syntax without nullable columns
            None => {
                // Bind params and normalized sql
                let (bind_params, normalized_sql) =
                    parse_extended_bind_params(sql_tokens, sql_start, &sql_str)?;
                parsed_query.params = bind_params;
                parsed_query.sql_str = normalized_sql;
            }
        };
        parsed_queries.push(parsed_query);
    }

    Ok(parsed_queries)
}

/// Parse query parameters. This is only applicable to postgres-compatible queries.
fn parse_params(pair: Pair<Rule>) -> Result<Vec<Parsed<String>>, Error> {
    let mut params = Vec::new();
    for it in pair.into_inner() {
        if it.as_rule() == Rule::ident {
            // Collect info about the span we're parsing
            let it_str = it.as_str().to_owned();

            // Check that this parameter is not already in the list, then add it to the list.
            let (line, col, line_str) = validate::duplicate_param(it, &params, &it_str)?;
            params.push(Parsed {
                value: it_str,
                pos: ParsedPosition {
                    line,
                    col,
                    line_str,
                },
            });
        }
    }
    Ok(params)
}

/// Finds all bind parameters (indexed) from their usage inside the query sql.  This is only applicable to postgres-compatible queries.
fn parse_pg_bind_params(pair: Pair<Rule>) -> Result<Vec<Parsed<i16>>, Error> {
    let mut bind_params = Vec::new();
    for it in pair.into_inner() {
        // Collect info about the span we're parsing
        let pos = it.as_span().start_pos();
        let (line, col) = pos.line_col();
        let line_str = pos.line_of().to_owned();
        // Check that we have an indexed bind param (as opposed to named).
        // This is mandatory in postgres-compatible syntax queries
        if it.as_rule() == Rule::number {
            let it_str = it.as_str().to_owned();

            // Check that the index can be parsed as a i16 (required by postgres wire protocol)
            let index = validate::i16_index(&it_str, line, col, &line_str)?;

            // If the bind param has not yet been seen, add it to the list
            if !bind_params.iter().any(|p: &Parsed<i16>| p.value == index) {
                bind_params.push(Parsed {
                    pos: ParsedPosition {
                        line,
                        col,
                        line_str,
                    },
                    value: index,
                });
            }
        } else {
            return Err(Error::Validation(ValidationError::ExtendedParamInPgQuery {
                pos: ParsedPosition {
                    line,
                    col,
                    line_str,
                },
            }));
        }
    }
    Ok(bind_params)
}

/// Finds all bind parameters (named) from their usage inside the query sql.  
/// This is only applicable to extended syntax queries.
fn parse_extended_bind_params(
    pair: Pair<Rule>,
    sql_start: usize,
    sql: &str,
) -> Result<(Vec<Parsed<String>>, String), Error> {
    // Accumulator for valid bind parameters
    let mut bind_params = Vec::new();
    // Accumulator for values to replace in the original string (normalizing process)
    let mut replacing_values = Vec::new();
    for it in pair.into_inner() {
        // Collect some info about the span we're parsing
        let span = it.as_span();
        let pos = span.start_pos();
        let span_start = span.start() - sql_start - 1_usize;
        let span_end = span.end() - sql_start - 1_usize;
        let (line, col) = pos.line_col();
        let line_str = pos.line_of().to_owned();

        // Check that we have a named bind param (as opposed to indexed)
        // This is mandatory in extended syntax queries
        if it.as_rule() == Rule::ident {
            let it_str = it.as_str().to_owned();
            let parsed = Parsed {
                pos: ParsedPosition {
                    line,
                    col,
                    line_str,
                },
                value: it_str,
            };

            // If the bind parameter hasn't been seen yet, add it and and its replacing value
            // otherwise, just add the replacing value
            if let Some((index, _)) = bind_params
                .iter()
                .enumerate()
                .find(|(_, p): &(usize, &Parsed<String>)| p.value == parsed.value)
            {
                replacing_values.push((
                    (span_start, span_end),
                    format!("${}", &(index + 1).to_string()),
                ));
            } else {
                replacing_values.push((
                    (span_start, span_end),
                    format!("${}", &(bind_params.len() + 1).to_string()),
                ));
                bind_params.push(parsed);
            }
        } else {
            return Err(Error::Validation(ValidationError::PgParamInExtendedQuery {
                pos: ParsedPosition {
                    line,
                    col,
                    line_str,
                },
            }));
        }
    }
    let normalized_sql = replaced_in_string(sql.to_owned(), &mut replacing_values);
    Ok((bind_params, normalized_sql))
}

/// Utility that replaces all the replacing values into the target string.
fn replaced_in_string(mut s: String, replacing_values: &mut [((usize, usize), String)]) -> String {
    replacing_values.sort_by(|a, b| a.0 .0.cmp(&b.0 .0));
    for ((start, end), value) in replacing_values.iter().rev() {
        s.replace_range(start..=end, value)
    }
    s
}

/// Parse nullable column list. Applicable to both extended and postgres-compatible syntax.
fn parse_nullable_columns(pair: Pair<Rule>) -> Result<Vec<Parsed<String>>, Error> {
    let mut cols = Vec::new();
    for it in pair.into_inner() {
        let pos = it.as_span().start_pos();
        let (line, col) = pos.line_col();
        let line_str = pos.line_of().to_owned();
<<<<<<< HEAD
        let it_str = it.as_str();
        let nullable_column = match it.as_rule() {
            // Named nullable column
            Rule::ident => NullableColumn::Named(it_str.to_owned()),
            // Indexed nullable column
            Rule::number => {
                // Check that the index can be parsed as a i16 (required by postgres wire protocol)
                let index = validate::i16_index(it_str, line, col, &line_str)?;
                NullableColumn::Index(index)
            }
            _ => unreachable!(),
        };
        let parsed = Parsed {
            pos: ParsedPosition {
                line,
                col,
                line_str,
            },
            value: nullable_column,
=======
        let value = it.as_str().to_owned();
        let parsed = Parsed {
            line,
            col,
            line_str,
            value,
>>>>>>> d2801733
        };
        cols.push(parsed);
    }
    Ok(cols)
}

pub(crate) mod validate {
    use super::error::ParsedPosition;
    use super::Rule;
    use super::{
        error::{Error, ValidationError},
        Parsed,
    };
    use pest::iterators::Pair;

    pub(crate) fn more_bind_params_than_params(
        bind_params: &[Parsed<i16>],
        nb_params: usize,
    ) -> Result<(), Error> {
        if let Some(p) = bind_params.iter().find(|p| p.value > nb_params as i16) {
            Err(Error::Validation(
                ValidationError::MoreBindParamsThanParams {
                    nb_params,
                    pos: p.pos.clone(),
                },
            ))
        } else {
            Ok(())
        }
    }

    pub(crate) fn unused_param(
        params: &[Parsed<String>],
        bind_params: &[Parsed<i16>],
    ) -> Result<(), Error> {
        if let Some((index, p)) = params.iter().enumerate().find(|(index, _)| {
            !bind_params
                .iter()
                .any(|bind_index| bind_index.value == *index as i16 + 1)
        }) {
            Err(Error::Validation(ValidationError::UnusedParam {
                index: index + 1,
                pos: p.pos.clone(),
            }))
        } else {
            Ok(())
        }
    }

    pub(crate) fn duplicate_param(
        it: Pair<Rule>,
        params: &[Parsed<String>],
        param: &str,
    ) -> Result<(usize, usize, String), Error> {
        let pos = it.as_span().start_pos();
        let (line, col) = pos.line_col();
        let line_str = pos.line_of().to_owned();
        if params.iter().any(|p: &Parsed<String>| p.value == param) {
            Err(Error::Validation(ValidationError::DuplicateParam {
                pos: ParsedPosition {
                    line,
                    col,
                    line_str,
                },
            }))
        } else {
            Ok((line, col, line_str))
        }
    }

    pub(crate) fn i16_index(
        it_str: &str,
        line: usize,
        col: usize,
        line_str: &str,
    ) -> Result<i16, Error> {
        // Check that the index can be parsed as a i16 (required by postgres wire protocol)
        let index = it_str.parse::<i16>().map_err(|_| {
            Error::Validation(ValidationError::InvalidI16Index {
                pos: ParsedPosition {
                    line,
                    col,
                    line_str: line_str.to_owned(),
                },
            })
        })?;

        // Check that the index is also non-zero (postgres bind params are 1-indexed)
        if index == 0 {
            return Err(Error::Validation(ValidationError::InvalidI16Index {
                pos: ParsedPosition {
                    line,
                    col,
                    line_str: line_str.to_owned(),
                },
            }));
        };

        Ok(index)
    }
}

pub(crate) mod error {
    use crate::prepare_queries::PreparedField;

    use super::Rule;
    use std::fmt::Display;

    #[derive(Debug)]
    pub(crate) enum Error {
        Parser(pest::error::Error<Rule>),
        Validation(ValidationError),
    }

    #[derive(Debug, Clone)]
    pub(crate) struct ParsedPosition {
        pub(crate) line: usize,
        pub(crate) col: usize,
        pub(crate) line_str: String,
    }

    #[derive(Debug)]
    pub(crate) enum ValidationError {
        PgParamInExtendedQuery {
            pos: ParsedPosition,
        },
        ExtendedParamInPgQuery {
            pos: ParsedPosition,
        },
        InvalidI16Index {
            pos: ParsedPosition,
        },
        DuplicateParam {
            pos: ParsedPosition,
        },
        MoreBindParamsThanParams {
            nb_params: usize,
            pos: ParsedPosition,
        },
        UnusedParam {
            index: usize,
            pos: ParsedPosition,
        },
        ColumnAlreadyNullable {
            name: String,
            pos: ParsedPosition,
        },
<<<<<<< HEAD
        InvalidNullableColumnIndex {
            index: usize,
            max_col_index: usize,
            pos: ParsedPosition,
        },
=======
>>>>>>> d2801733
        InvalidNullableColumnName {
            name: String,
            pos: ParsedPosition,
        },
        NamedRowInvalidFields {
            expected: Vec<PreparedField>,
            actual: Vec<PreparedField>,
            name: String,
            pos: ParsedPosition,
        },
        NamedParamStructInvalidFields {
            expected: Vec<PreparedField>,
            actual: Vec<PreparedField>,
            name: String,
            pos: ParsedPosition,
        },
        QueryNameAlreadyUsed {
            name: String,
            pos: ParsedPosition,
        },
    }

    impl Display for ValidationError {
        fn fmt(&self, f: &mut std::fmt::Formatter<'_>) -> std::fmt::Result {
            match self {
                ValidationError::PgParamInExtendedQuery { pos } => {
                    let msg = [
                            "Indexed bind parameters (`$index`) are not allowed when using the extended syntax.", 
                            "Consider using a named bind parameter like `:identifier`, or use the PostgreSQL-compatible syntax."
                        ];
                    write!(f, "{}", format_err(pos, &msg))
                }
                ValidationError::ExtendedParamInPgQuery { pos } => {
                    let msg = [
                            "Named bind parameters like `:identifier` are not allowed when using the PostgreSQL-compatible syntax.", 
                            "Consider using an indexed bind parameter like `$index`, or use the extended syntax."
                        ];
                    write!(f, "{}", format_err(pos, &msg))
                }
                ValidationError::InvalidI16Index { pos } => {
                    let msg = ["Index must be between 1 and 32767."];
                    write!(f, "{}", format_err(pos, &msg))
                }
                ValidationError::DuplicateParam { pos } => {
                    let msg = ["Parameter is already used in parameter list."];
                    write!(f, "{}", format_err(pos, &msg))
                }
                ValidationError::MoreBindParamsThanParams { pos, nb_params } => {
                    let msg = format!(
                        "Index is higher than the number of parameters supplied ({nb_params})."
                    );
                    write!(f, "{}", format_err(pos, &[&msg]))
                }
                ValidationError::UnusedParam { pos, index } => {
                    let msg = format!("Parameter `${index}` is never used in the query.");
                    write!(f, "{}", format_err(pos, &[&msg]))
                }
                ValidationError::ColumnAlreadyNullable { name, pos } => {
                    let msg = format!("Column `{name}` is already marked as nullable.");
                    write!(f, "{}", format_err(pos, &[&msg]))
                }
<<<<<<< HEAD
                ValidationError::InvalidNullableColumnIndex {
                    index,
                    max_col_index,
                    pos,
                } => {
                    let msg = if *max_col_index > 1 {
                        format!("Bind parameter `${index}` is invalid (must be $1).")
                    } else {
                        format!("Bind parameter `${index}` is invalid (must be between $1 and ${max_col_index}).")
                    };
                    write!(f, "{}", format_err(pos, &[&msg]))
                }
=======
>>>>>>> d2801733
                ValidationError::InvalidNullableColumnName { name, pos } => {
                    let msg = format!("No column named `{name}` found for this query.");
                    write!(f, "{}", format_err(pos, &[&msg]))
                }
                ValidationError::NamedRowInvalidFields {
                    name,
                    pos,
                    expected,
                    actual,
                } => {
                    let msg1 = format!("This query's named row struct `{name}` has already been used, but the fields don't match.");
                    let msg2 = format!("Expected fields: {expected:#?}");
                    let msg3 = format!("Got fields: {actual:#?}");
                    write!(f, "{}", format_err(pos, &[&msg1, &msg2, &msg3]))
                }
                ValidationError::NamedParamStructInvalidFields {
                    name,
                    pos,
                    expected,
                    actual,
                } => {
                    let msg1 = format!("This query's named param struct `{name}` has already been used, but the fields don't match.");
                    let msg2 = format!("Expected fields: {expected:#?}");
                    let msg3 = format!("Got fields: {actual:#?}");
                    write!(f, "{}", format_err(pos, &[&msg1, &msg2, &msg3]))
                }
                ValidationError::QueryNameAlreadyUsed { name, pos } => {
                    let msg = format!("A query named `{name}` already exists.");
                    write!(f, "{}", format_err(pos, &[&msg]))
                }
            }
        }
    }
    impl std::error::Error for ValidationError {}

    fn format_err(
        ParsedPosition {
            line,
            col,
            line_str,
        }: &ParsedPosition,
        messages: &[&str],
    ) -> String {
        let msg = messages.join("\n  = ");
        let line_str = line_str.trim_end();
        let cursor = format!("{}^---", " ".repeat(col - 1));
        format!(" --> {line}:{col}\n  | \n  | {line_str}\n  | {cursor}\n  | \n  = {msg}")
    }

    impl Display for Error {
        fn fmt(&self, f: &mut std::fmt::Formatter<'_>) -> std::fmt::Result {
            match &self {
                Error::Parser(e) => write!(f, "{e}"),
                Error::Validation(e) => write!(f, "{e}"),
            }
        }
    }

    impl std::error::Error for Error {}
}<|MERGE_RESOLUTION|>--- conflicted
+++ resolved
@@ -31,12 +31,8 @@
     pub(crate) name: Parsed<String>,
     pub(crate) named_param_struct: Option<Parsed<String>>,
     pub(crate) params: Vec<Parsed<String>>,
-<<<<<<< HEAD
     pub(crate) named_return_struct: Option<Parsed<String>>,
-    pub(crate) nullable_columns: Vec<Parsed<NullableColumn>>,
-=======
     pub(crate) nullable_columns: Vec<Parsed<String>>,
->>>>>>> d2801733
     pub(crate) sql_str: String,
 }
 
@@ -328,37 +324,17 @@
 fn parse_nullable_columns(pair: Pair<Rule>) -> Result<Vec<Parsed<String>>, Error> {
     let mut cols = Vec::new();
     for it in pair.into_inner() {
-        let pos = it.as_span().start_pos();
-        let (line, col) = pos.line_col();
-        let line_str = pos.line_of().to_owned();
-<<<<<<< HEAD
-        let it_str = it.as_str();
-        let nullable_column = match it.as_rule() {
-            // Named nullable column
-            Rule::ident => NullableColumn::Named(it_str.to_owned()),
-            // Indexed nullable column
-            Rule::number => {
-                // Check that the index can be parsed as a i16 (required by postgres wire protocol)
-                let index = validate::i16_index(it_str, line, col, &line_str)?;
-                NullableColumn::Index(index)
-            }
-            _ => unreachable!(),
-        };
-        let parsed = Parsed {
+      let pos = it.as_span().start_pos();
+      let (line, col) = pos.line_col();
+      let line_str = pos.line_of().to_owned();
+      let value = it.as_str().to_owned();
+      let parsed = Parsed {
             pos: ParsedPosition {
                 line,
                 col,
                 line_str,
             },
-            value: nullable_column,
-=======
-        let value = it.as_str().to_owned();
-        let parsed = Parsed {
-            line,
-            col,
-            line_str,
             value,
->>>>>>> d2801733
         };
         cols.push(parsed);
     }
@@ -506,14 +482,6 @@
             name: String,
             pos: ParsedPosition,
         },
-<<<<<<< HEAD
-        InvalidNullableColumnIndex {
-            index: usize,
-            max_col_index: usize,
-            pos: ParsedPosition,
-        },
-=======
->>>>>>> d2801733
         InvalidNullableColumnName {
             name: String,
             pos: ParsedPosition,
@@ -575,21 +543,6 @@
                     let msg = format!("Column `{name}` is already marked as nullable.");
                     write!(f, "{}", format_err(pos, &[&msg]))
                 }
-<<<<<<< HEAD
-                ValidationError::InvalidNullableColumnIndex {
-                    index,
-                    max_col_index,
-                    pos,
-                } => {
-                    let msg = if *max_col_index > 1 {
-                        format!("Bind parameter `${index}` is invalid (must be $1).")
-                    } else {
-                        format!("Bind parameter `${index}` is invalid (must be between $1 and ${max_col_index}).")
-                    };
-                    write!(f, "{}", format_err(pos, &[&msg]))
-                }
-=======
->>>>>>> d2801733
                 ValidationError::InvalidNullableColumnName { name, pos } => {
                     let msg = format!("No column named `{name}` found for this query.");
                     write!(f, "{}", format_err(pos, &[&msg]))
